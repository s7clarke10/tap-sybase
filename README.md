# tap-sybase

[Singer](https://www.singer.io/) tap that extracts data from a [sybase](https://infocenter.sybase.com/) database and produces JSON-formatted data following the [Singer spec](https://github.com/singer-io/getting-started/blob/master/docs/SPEC.md). This TAP was built against Sybase Version 16 also known as Adapter Server Enterprise or officially as SAP Adaptive Server Enterprise (ASE) 16.0. Compatibility with older versions of Sybase is unknown, I would recommend testing the TAP for compatibility.


This is a [PipelineWise](https://transferwise.github.io/pipelinewise) and [Meltano](https://meltano.com) compatible tap connector.

[![Open in Visual Studio Code](https://github.com/s7clarke10/tap-sybase/blob/master/static_images/Open_Visual_Studio_Code.svg)](https://open.vscode.dev/s7clarke10/tap-sybase)

## How to use it

If you want to run this [Singer Tap](https://singer.io) independently please read further.

## Usage

This section dives into basic usage of `tap-sybase` by walking through extracting
data from a table. It assumes that you can connect to and read from a Sybase
database.

### Install

First, make sure Python 3 is installed on your system or follow these
installation instructions for [Mac](http://docs.python-guide.org/en/latest/starting/install3/osx/) or
[Ubuntu](https://www.digitalocean.com/community/tutorials/how-to-install-python-3-and-set-up-a-local-programming-environment-on-ubuntu-16-04).

It's recommended to use a virtualenv:

```bash
  python3 -m venv venv
```

or

```bash
  python3 -m venv venv
  . venv/bin/activate
  pip install --upgrade pip
```

Then build the tap_sybase Python Application
```bash
  python setup.py install
```

### Have a source database

There's some important business data siloed in this sybase database -- we need to
extract it. Here's the table we'd like to sync:

```
sybase> select * from example_db.animals;
+----|----------|----------------------+
| id | name     | likes_getting_petted |
+----|----------|----------------------+
|  1 | aardvark |                    0 |
|  2 | bear     |                    0 |
|  3 | cow      |                    1 |
+----|----------|----------------------+
3 rows in set (0.00 sec)
```

### Create the configuration file

Create a config file containing the database connection credentials, e.g.:

```json
{
  "host": "localhost",
  "port": "2638",
  "user": "root",
  "password": "password",
  "database": "databasename"
}
```
These are the same basic configuration properties used by the sybase command-line
client (`sybase`). The following options can be added optionally:

Optional:

To filter the discovery to a particular schema within a database. This is useful if you have a large number of schemas and wish to speed up the discovery.

```json
{
  "filter_dbs": "your database schema name",
}
```

Optional:

To emit a date as a date without a time component or time without an UTC offset. This is helpful to avoid time conversions or to just work with a date datetype in the target database. If this boolean config item is not set, the default behaviour is `false` i.e. emit date datatypes as a datetime. It is recommended to set this on if you have time datetypes and are having issues uploading into into a target database.
```json
{
  "use_date_datatype": true
}
```

Optional:

Set the version of TDS to use when communicating with Sybase Server (the default is None). This is used by pymssql with connecting and fetching data from Sybase databases. See the [pymssql](https://pymssql.readthedocs.io/en/stable/index.html) documentation and [FreeTDS](https://www.freetds.org/) documentation for more details.
```json
{
  "tds_version": "7.3"
}
```

Optional:

The characterset for the database / source system. The default is `utf8`, however older databases might use a charactersets like [cp1252](https://en.wikipedia.org/wiki/Windows-1252) for the encoding. If you have errors with a `UnicodeDecodeError: 'utf-8' codec can't decode byte ....` then a solution is examine the characterset of the source database / system and make an appropriate substitution for utf8 like cp1252. 
```json
{
  "characterset": "utf8"
}
```

Optional:
<<<<<<< HEAD

To emit all numeric values as strings and treat floats as string data types for the target, set use_singer_decimal to true. The resulting SCHEMA message will contain an attribute in additionalProperties containing the scale and precision of the discovered property:

#### SCHEMA message
```json
"property": {
            "inclusion": "available",
            "format": "singer.decimal",
            "type": [
              "null",
              "number"
            ],
            "additionalProperties": {
              "scale_precision": "(12,0)"
            }
```

Usage:
```json
{
  "use_singer_decimal": true
}
```
=======
To make use of fetchmany(x) instead of fetchone(), use cursor_array_size with an integer value indicating the number of rows to pull. This can help in some architectures by pulling more rows into memory. The default if omitted is 1, the tap will still use fetchmany, but with an argument of 1, under the assumption that fetchmany(1) === fetchone().
Usage:
```json
{
  "cursor_array_size": 10000
}
```

These are the same basic configuration properties used by the sybase command-line
client (`tap-sybase`).
>>>>>>> 6342874b

### Discovery mode

The tap can be invoked in discovery mode to find the available tables and
columns in the database:

```bash
$ tap-sybase --config config.json --discover

```

A discovered catalog is output, with a JSON-schema description of each table. A
source table directly corresponds to a Singer stream.

```json
{
  "streams": [
    {
      "tap_stream_id": "example_db-animals",
      "table_name": "animals",
      "schema": {
        "type": "object",
        "properties": {
          "name": {
            "inclusion": "available",
            "type": [
              "null",
              "string"
            ],
            "maxLength": 255
          },
          "id": {
            "inclusion": "automatic",
            "minimum": -2147483648,
            "maximum": 2147483647,
            "type": [
              "null",
              "integer"
            ]
          },
          "likes_getting_petted": {
            "inclusion": "available",
            "type": [
              "null",
              "boolean"
            ]
          }
        }
      },
      "metadata": [
        {
          "breadcrumb": [],
          "metadata": {
            "row-count": 3,
            "table-key-properties": [
              "id"
            ],
            "database-name": "example_db",
            "selected-by-default": false,
            "is-view": false,
          }
        },
        {
          "breadcrumb": [
            "properties",
            "id"
          ],
          "metadata": {
            "sql-datatype": "int(11)",
            "selected-by-default": true
          }
        },
        {
          "breadcrumb": [
            "properties",
            "name"
          ],
          "metadata": {
            "sql-datatype": "varchar(255)",
            "selected-by-default": true
          }
        },
        {
          "breadcrumb": [
            "properties",
            "likes_getting_petted"
          ],
          "metadata": {
            "sql-datatype": "tinyint(1)",
            "selected-by-default": true
          }
        }
      ],
      "stream": "animals"
    }
  ]
}

```

### Field selection

In sync mode, `tap-sybase` consumes the catalog and looks for tables and fields
have been marked as _selected_ in their associated metadata entries.

Redirect output from the tap's discovery mode to a file so that it can be
modified:

```bash
$ tap-sybase -c config.json --discover > properties.json
```

Then edit `properties.json` to make selections. In this example we want the
`animals` table. The stream's metadata entry (associated with `"breadcrumb": []`)
gets a top-level `selected` flag, as does its columns' metadata entries. Additionally,
we will mark the `animals` table to replicate using a `FULL_TABLE` strategy. For more,
information, see [Replication methods and state file](#replication-methods-and-state-file).

```json
[
  {
    "breadcrumb": [],
    "metadata": {
      "row-count": 3,
      "table-key-properties": [
        "id"
      ],
      "database-name": "example_db",
      "selected-by-default": false,
      "is-view": false,
      "selected": true,
      "replication-method": "FULL_TABLE"
    }
  },
  {
    "breadcrumb": [
      "properties",
      "id"
    ],
    "metadata": {
      "sql-datatype": "int(11)",
      "selected-by-default": true,
      "selected": true
    }
  },
  {
    "breadcrumb": [
      "properties",
      "name"
    ],
    "metadata": {
      "sql-datatype": "varchar(255)",
      "selected-by-default": true,
      "selected": true
    }
  },
  {
    "breadcrumb": [
      "properties",
      "likes_getting_petted"
    ],
    "metadata": {
      "sql-datatype": "tinyint(1)",
      "selected-by-default": true,
      "selected": true
    }
  }
]
```

### Sync mode

With a properties catalog that describes field and table selections, the tap can be invoked in sync mode:

```bash
$ tap-sybase -c config.json --properties properties.json
```

Messages are written to standard output following the Singer specification. The
resultant stream of JSON data can be consumed by a Singer target.

```json
{"value": {"currently_syncing": "example_db-animals"}, "type": "STATE"}

{"key_properties": ["id"], "stream": "animals", "schema": {"properties": {"name": {"inclusion": "available", "maxLength": 255, "type": ["null", "string"]}, "likes_getting_petted": {"inclusion": "available", "type": ["null", "boolean"]}, "id": {"inclusion": "automatic", "minimum": -2147483648, "type": ["null", "integer"], "maximum": 2147483647}}, "type": "object"}, "type": "SCHEMA"}

{"stream": "animals", "version": 1509133344771, "type": "ACTIVATE_VERSION"}

{"record": {"name": "aardvark", "likes_getting_petted": false, "id": 1}, "stream": "animals", "version": 1509133344771, "type": "RECORD"}

{"record": {"name": "bear", "likes_getting_petted": false, "id": 2}, "stream": "animals", "version": 1509133344771, "type": "RECORD"}

{"record": {"name": "cow", "likes_getting_petted": true, "id": 3}, "stream": "animals", "version": 1509133344771, "type": "RECORD"}

{"stream": "animals", "version": 1509133344771, "type": "ACTIVATE_VERSION"}

{"value": {"currently_syncing": "example_db-animals", "bookmarks": {"example_db-animals": {"initial_full_table_complete": true}}}, "type": "STATE"}

{"value": {"currently_syncing": null, "bookmarks": {"example_db-animals": {"initial_full_table_complete": true}}}, "type": "STATE"}
```

## Replication methods and state file

In the above example, we invoked `tap-sybase` without providing a _state_ file
and without specifying a replication method. The two ways to replicate a given
table are `FULL_TABLE`, and `INCREMENTAL`. Note: `tap-sybase` was cloned from `tap-mssql`, and the `LOG_BASED` based replication is not available. Code and documentation left for a potential future update.

### Full Table

Full-table replication extracts all data from the source table each time the tap
is invoked.

### Log Based

NOTE: NOT IMPLEMENTED! Notes below are from TAP-MSSQL.

Log_Based replication extracts change data from the MS SQL Server Change Data Capture (CDC) tables, are a MS SQL feature. This code and documentation has been left in with the view that Sybase may have a CDC Log based replication method.

This method allows you to replicate just the changes to a table e.g. the Inserts, Deletes, and Updates. For this method to work you
must enrol the database in question and tables that you wish to replicate.

See : https://docs.microsoft.com/en-us/sql/relational-databases/track-changes/enable-and-disable-change-data-capture-sql-server for
more details.

Please Note: CDC is different to Change Tracking which is a older approach for tracking change. Log Based only works with CDC, it does
not work with Change Tracking!

To find out more about setting up CDC, refer to this page [MSSQL CDC Setup](MS_CDC_SETUP.md)

### Incremental

Incremental replication works in conjunction with a state file to only extract
new records each time the tap is invoked. This requires a replication key to be
specified in the table's metadata as well.

#### Example

Let's sync the `animals` table again, but this time using incremental
replication. The replication method and replication key are set in the
table's metadata entry in properties file:

```json
{
  "streams": [
    {
      "tap_stream_id": "example_db-animals",
      "table_name": "animals",
      "schema": { ... },
      "metadata": [
        {
          "breadcrumb": [],
          "metadata": {
            "row-count": 3,
            "table-key-properties": [
              "id"
            ],
            "database-name": "example_db",
            "selected-by-default": false,
            "is-view": false,
            "replication-method": "INCREMENTAL",
            "replication-key": "id"
          }
        },
        ...
      ],
      "stream": "animals"
    }
  ]
}
```

We have no meaningful state so far, so just invoke the tap in sync mode again
without a state file:

```bash
$ tap-sybase -c config.json --properties properties.json
```

The output messages look very similar to when the table was replicated using the
default `FULL_TABLE` replication method. One important difference is that the
`STATE` messages now contain a `replication_key_value` -- a bookmark or
high-water mark -- for data that was extracted:

```json
{"type": "STATE", "value": {"currently_syncing": "example_db-animals"}}

{"stream": "animals", "type": "SCHEMA", "schema": {"type": "object", "properties": {"id": {"type": ["null", "integer"], "minimum": -2147483648, "maximum": 2147483647, "inclusion": "automatic"}, "name": {"type": ["null", "string"], "inclusion": "available", "maxLength": 255}, "likes_getting_petted": {"type": ["null", "boolean"], "inclusion": "available"}}}, "key_properties": ["id"]}

{"stream": "animals", "type": "ACTIVATE_VERSION", "version": 1509135204169}

{"stream": "animals", "type": "RECORD", "version": 1509135204169, "record": {"id": 1, "name": "aardvark", "likes_getting_petted": false}}

{"stream": "animals", "type": "RECORD", "version": 1509135204169, "record": {"id": 2, "name": "bear", "likes_getting_petted": false}}

{"stream": "animals", "type": "RECORD", "version": 1509135204169, "record": {"id": 3, "name": "cow", "likes_getting_petted": true}}

{"type": "STATE", "value": {"bookmarks": {"example_db-animals": {"version": 1509135204169, "replication_key_value": 3, "replication_key": "id"}}, "currently_syncing": "example_db-animals"}}

{"type": "STATE", "value": {"bookmarks": {"example_db-animals": {"version": 1509135204169, "replication_key_value": 3, "replication_key": "id"}}, "currently_syncing": null}}
```

Note that the final `STATE` message has a `replication_key_value` of `3`,
reflecting that the extraction ended on a record that had an `id` of `3`.
Subsequent invocations of the tap will pick up from this bookmark.

Normally, the target will echo the last `STATE` after it's finished processing
data. For this example, let's manually write a `state.json` file using the
`STATE` message:

```json
{
  "bookmarks": {
    "example_db-animals": {
      "version": 1509135204169,
      "replication_key_value": 3,
      "replication_key": "id"
    }
  },
  "currently_syncing": null
}
```

Let's add some more animals to our farm:

```
sybase> insert into animals (name, likes_getting_petted) values ('dog', true), ('elephant', true), ('frog', false);
```

```bash
$ tap-sybase -c config.json --properties properties.json --state state.json
```

This invocation extracts any data since (and including) the
`replication_key_value`:

```json
{"type": "STATE", "value": {"bookmarks": {"example_db-animals": {"replication_key": "id", "version": 1509135204169, "replication_key_value": 3}}, "currently_syncing": "example_db-animals"}}

{"key_properties": ["id"], "schema": {"properties": {"name": {"maxLength": 255, "inclusion": "available", "type": ["null", "string"]}, "id": {"maximum": 2147483647, "minimum": -2147483648, "inclusion": "automatic", "type": ["null", "integer"]}, "likes_getting_petted": {"inclusion": "available", "type": ["null", "boolean"]}}, "type": "object"}, "type": "SCHEMA", "stream": "animals"}

{"type": "ACTIVATE_VERSION", "version": 1509135204169, "stream": "animals"}

{"record": {"name": "cow", "id": 3, "likes_getting_petted": true}, "type": "RECORD", "version": 1509135204169, "stream": "animals"}
{"record": {"name": "dog", "id": 4, "likes_getting_petted": true}, "type": "RECORD", "version": 1509135204169, "stream": "animals"}
{"record": {"name": "elephant", "id": 5, "likes_getting_petted": true}, "type": "RECORD", "version": 1509135204169, "stream": "animals"}
{"record": {"name": "frog", "id": 6, "likes_getting_petted": false}, "type": "RECORD", "version": 1509135204169, "stream": "animals"}

{"type": "STATE", "value": {"bookmarks": {"example_db-animals": {"replication_key": "id", "version": 1509135204169, "replication_key_value": 6}}, "currently_syncing": "example_db-animals"}}

{"type": "STATE", "value": {"bookmarks": {"example_db-animals": {"replication_key": "id", "version": 1509135204169, "replication_key_value": 6}}, "currently_syncing": null}}
```

---

Based on Stitch documentation

## Build Instructions

This section dives into basic commands to build `tap-sybase` if an alteration is made to the code.

### Setup Tools

You may need a copy of setup tools or an up to date version of setup tools to build `tap-sybase`

To do this follow these instructions.

```bash
  # Ensure you have first sourced the python virtual environment e.g.
  source venv/bin/activate

  python -m pip install --upgrade setuptools
```

### To build the tap

Run the following command each time you need to rebuild the tap.

```bash
$ python setup.py install
```

### Debugging in Visual Studio Code

To run the __init__.py python program in debug mode, you need to do the following two steps. Note: This was run within a Docker Container in Visual Studio Code.

1. Create a .vscode/launch.json file. Note: The parameters config.json and properties.json should point to the files you have generated in previous steps above.
   If you want to test state, include the state parameter as shown below and prepare an appropriate state file as per the instructions in an earlier section.

```json
{
    "version": "0.2.0",
    "configurations": [
        {
            "name": "Python: Program",
            "type": "python",
            "request": "launch",
            "program": "${workspaceRoot}/tap_sybase/__init__.py",
            "args": [
                "-c", "config.json",
                "--properties", "properties.json"
                "--state", "state.json"
            ]
        }
    ]
}
```
2. Add a main entry to the __init__.py file to run interactively

Add the following lines to the end of the __init__.py in the tap_sybase directory.

```python

if __name__ == '__main__':
    main()  # pylint: disable=no-value-for-parameter
```<|MERGE_RESOLUTION|>--- conflicted
+++ resolved
@@ -113,7 +113,6 @@
 ```
 
 Optional:
-<<<<<<< HEAD
 
 To emit all numeric values as strings and treat floats as string data types for the target, set use_singer_decimal to true. The resulting SCHEMA message will contain an attribute in additionalProperties containing the scale and precision of the discovered property:
 
@@ -137,7 +136,6 @@
   "use_singer_decimal": true
 }
 ```
-=======
 To make use of fetchmany(x) instead of fetchone(), use cursor_array_size with an integer value indicating the number of rows to pull. This can help in some architectures by pulling more rows into memory. The default if omitted is 1, the tap will still use fetchmany, but with an argument of 1, under the assumption that fetchmany(1) === fetchone().
 Usage:
 ```json
@@ -148,7 +146,6 @@
 
 These are the same basic configuration properties used by the sybase command-line
 client (`tap-sybase`).
->>>>>>> 6342874b
 
 ### Discovery mode
 
